--- conflicted
+++ resolved
@@ -2,10 +2,6 @@
 ./wait-for rabbitmq:5672 -t 60
 ./wait-for postgres:5432 -t 60
 ./wait-for postgrest:3000 -t 60
-<<<<<<< HEAD
 ./wait-for graphql:8080 -t 60
-=======
 ./wait-for backend:9001 -t 60
->>>>>>> 540d2766
-#./wait-for syslog:514 -t 60
 gunicorn --workers=4 --bind 0.0.0.0:8000 webapp_init:app