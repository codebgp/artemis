--- conflicted
+++ resolved
@@ -2,10 +2,7 @@
 ./wait-for rabbitmq:5672 -t 60
 ./wait-for postgres:5432 -t 60
 ./wait-for postgrest:3000 -t 60
-<<<<<<< HEAD
-=======
 #./wait-for syslog:514 -t 60
->>>>>>> 88504bbe
 # TODO: find better solution!
 sleep 30
 python3 webapp_init.py