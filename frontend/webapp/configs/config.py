import os
import logging
from flask_compress import Compress
from flask_security import Security, SQLAlchemyUserDatastore
from webapp.data.models import db, Role, User
from webapp.templates.forms import ExtendedRegisterForm, ExtendedLoginForm


class BaseConfig(object):
<<<<<<< HEAD
    SQLALCHEMY_TRACK_MODIFICATIONS = True
    SECURITY_PASSWORD_SALT = b'O\xdb\xd4\x16\xb8\xcaND6\xe8q\xe5'
=======
    if not os.path.exists('/etc/webapp/db'):
        os.makedirs('/etc/webapp/db')

    # SQLALCHEMY
    SQLALCHEMY_TRACK_MODIFICATIONS = False
    SQLALCHEMY_ECHO = False
    DB_NAME = "artemis_webapp.db"
    DB_FULL_PATH = "/etc/webapp/db/" + DB_NAME
    SQLALCHEMY_DATABASE_URI = 'sqlite:///' + DB_FULL_PATH

    # LOGGING
    LOGGING_FORMAT = '%(asctime)s - %(name)s - %(levelname)s - %(message)s'
    LOGGING_LOCATION = '/var/log/artemis/webapp.log'
    LOGGING_LEVEL = logging.INFO

    # CACHE / COMPRESS
>>>>>>> 7ac4c4d6
    CACHE_TYPE = 'simple'
    COMPRESS_MIMETYPES = ['text/html', 'text/css', 'text/xml',
                          'application/json', 'application/javascript']
    COMPRESS_LEVEL = 6
    COMPRESS_MIN_SIZE = 500

    # BABEL
    SUPPORTED_LANGUAGES = {'en': 'English'}
    BABEL_DEFAULT_LOCALE = 'en'
    BABEL_DEFAULT_TIMEZONE = 'EET'

    # SECURITY
    SECURITY_REGISTERABLE = True
    SECURITY_REGISTER_URL = "/create_account"
    SECURITY_USER_IDENTITY_ATTRIBUTES = ('username', 'email')
    SECURITY_SEND_REGISTER_EMAIL = False
    SECURITY_RECOVERABLE = False
    SECURITY_TRACKABLE = True
    SECURITY_PASSWORD_HASH = 'bcrypt'
    SECURITY_PASSWORD_SALT = os.getenv('SECURITY_PASSWORD_SALT')

    # JWT
    JWT_TOKEN_LOCATION = ['headers']
    JWT_USER_CLAIMS = 'https://hasura.io/jwt/claims'
    JWT_IDENTITY_CLAIM = 'sub'
    JWT_COOKIE_SECURE = True
    JWT_SECRET_KEY = os.getenv('JWT_SECRET_KEY')

    # OTHER
    SECRET_KEY = os.getenv('FLASK_SECRET_KEY')

    WEBAPP_HOST = '0.0.0.0'
    WEBAPP_PORT = int(os.getenv('FLASK_PORT', '8000'))
    JS_VERSION = "?=" + os.getenv('JS_VERSION', '0.0.0.1')
    POSTS_PER_PAGE = 25
    SESSION_COOKIE_SECURE = True
    SESSION_COOKIE_HTTPONLY = True


def configure_app(app):
<<<<<<< HEAD
    app.config.from_object('webapp.configs.config.ProductionConfig')
=======
    app.config.from_object('webapp.configs.config.BaseConfig')
    log.info('Loading default configuration..')
>>>>>>> 7ac4c4d6

    app.config.from_pyfile('/etc/artemis/webapp.cfg', silent=False)
<<<<<<< HEAD
    app.artemis_logger = logging.getLogger('webapp_logger')
=======

    # Configure logging
    logging_dir = '/'.join(app.config['LOGGING_LOCATION'].split('/')[:-1])
    if logging_dir != '' and not os.path.isdir(logging_dir):
        os.mkdir(logging_dir)
    handler = logging.FileHandler(app.config['LOGGING_LOCATION'])
    handler.setLevel(app.config['LOGGING_LEVEL'])
    formatter = logging.Formatter(app.config['LOGGING_FORMAT'])
    handler.setFormatter(formatter)
    app.logger.addHandler(handler)

>>>>>>> 7ac4c4d6
    # Configure Security
    user_datastore = SQLAlchemyUserDatastore(db, User, Role)
    app.security = Security(
        app,
        user_datastore,
        register_form=ExtendedRegisterForm,
        login_form=ExtendedLoginForm)

    # Configure Compressing
    Compress(app)<|MERGE_RESOLUTION|>--- conflicted
+++ resolved
@@ -7,12 +7,8 @@
 
 
 class BaseConfig(object):
-<<<<<<< HEAD
-    SQLALCHEMY_TRACK_MODIFICATIONS = True
-    SECURITY_PASSWORD_SALT = b'O\xdb\xd4\x16\xb8\xcaND6\xe8q\xe5'
-=======
     if not os.path.exists('/etc/webapp/db'):
-        os.makedirs('/etc/webapp/db')
+        os.makedir('/etc/webapp/db')
 
     # SQLALCHEMY
     SQLALCHEMY_TRACK_MODIFICATIONS = False
@@ -21,13 +17,7 @@
     DB_FULL_PATH = "/etc/webapp/db/" + DB_NAME
     SQLALCHEMY_DATABASE_URI = 'sqlite:///' + DB_FULL_PATH
 
-    # LOGGING
-    LOGGING_FORMAT = '%(asctime)s - %(name)s - %(levelname)s - %(message)s'
-    LOGGING_LOCATION = '/var/log/artemis/webapp.log'
-    LOGGING_LEVEL = logging.INFO
-
     # CACHE / COMPRESS
->>>>>>> 7ac4c4d6
     CACHE_TYPE = 'simple'
     COMPRESS_MIMETYPES = ['text/html', 'text/css', 'text/xml',
                           'application/json', 'application/javascript']
@@ -68,29 +58,12 @@
 
 
 def configure_app(app):
-<<<<<<< HEAD
-    app.config.from_object('webapp.configs.config.ProductionConfig')
-=======
+
     app.config.from_object('webapp.configs.config.BaseConfig')
-    log.info('Loading default configuration..')
->>>>>>> 7ac4c4d6
+    app.config.from_pyfile('/etc/artemis/webapp.cfg', silent=False)
 
-    app.config.from_pyfile('/etc/artemis/webapp.cfg', silent=False)
-<<<<<<< HEAD
     app.artemis_logger = logging.getLogger('webapp_logger')
-=======
 
-    # Configure logging
-    logging_dir = '/'.join(app.config['LOGGING_LOCATION'].split('/')[:-1])
-    if logging_dir != '' and not os.path.isdir(logging_dir):
-        os.mkdir(logging_dir)
-    handler = logging.FileHandler(app.config['LOGGING_LOCATION'])
-    handler.setLevel(app.config['LOGGING_LEVEL'])
-    formatter = logging.Formatter(app.config['LOGGING_FORMAT'])
-    handler.setFormatter(formatter)
-    app.logger.addHandler(handler)
-
->>>>>>> 7ac4c4d6
     # Configure Security
     user_datastore = SQLAlchemyUserDatastore(db, User, Role)
     app.security = Security(
