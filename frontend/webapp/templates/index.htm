--- conflicted
+++ resolved
@@ -187,33 +187,10 @@
                     "processing": false,
                     "serverSide": true,
                     "searching": false,
-<<<<<<< HEAD
                     "ajax": (data, callback, settings) => {
 						var query = "{ view_hijacks_aggregate { aggregate { totalCount: count } } view_hijacks(limit: "+data.length+", offset: "+data.start+", order_by: {"+columns[data.order[0].column].data+": "+data.order[0].dir+"}) { time_detected prefix type hijack_as num_peers_seen num_asns_inf key seen withdrawn resolved ignored active } }"
 						fetchDatatableLive(ws, callback, query);
-=======
-                    ajax: function(data, callback, settings) {
-                        parameters['offset'] = data.start;
-                        parameters['limit'] = data.length;
-                        parameters['order'] =  columns[data.order[0].column].data + "." + data.order[0].dir;
-                        $.ajax({
-                            type: "POST",
-                            url: '{{ url_for('proxy_api') }}',
-                            dataType: "json",
-                            dataType: "json",
-                            data: { "action": "view_hijacks", "parameters" : JSON.stringify(parameters) },
-
-                            success: function(data, status, xhr){
-                                callback({
-                                    recordsTotal: data.total,
-                                    recordsFiltered: data.total,
-                                    data: format_hijacks_datatable(data.results)
-                                });
-                            }
-                        });
->>>>>>> 540d2766
                     },
-					"drawCallback": () => console.log('lol'),
                     "order": [[ 0, "desc" ]],
                     "columns": [
                         { data: 'time_detected', "width": "150px" },
@@ -246,17 +223,8 @@
                 });
             }
 
-<<<<<<< HEAD
             $(document).ready(function(){
                 render_table(ws);
-=======
-            setInterval( function () {
-                table.draw(false);
-            }, 5000 );
-
-            $(document).ready(function(){ 
-                render_table({});
->>>>>>> 540d2766
                 $("#last_login").html("(" + transform_unix_timestamp_to_client_local_time($("#last_login").text()) + ")")
                 $('#timezone').html(display_timezone());
             });
