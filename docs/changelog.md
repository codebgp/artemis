--- conflicted
+++ resolved
@@ -9,7 +9,7 @@
 ### Added
 - Action and necessary logic to un-mitigate a hijack
 - Ability to reload targeted services based on what conf section changed
-- GET config endpoints to backend services
+- GET config endpoints to backend and monitor services
 
 ### Changed
 - Decoupled microservice architecture for backend and frontend
@@ -19,16 +19,15 @@
 - Replaced bulk timer thread with separate process
 - Replaced autoignore checker thread with separate process
 - Replaced exabgp autoconf thread with separate process
-<<<<<<< HEAD
+- Display info on new microservices, grouping backend/monitor
 - Upgraded requests to 2.25.1
-=======
 - Upgraded to new bgpstream containers (using also ris and routeviews live sources)
->>>>>>> 4476933b
 
 ### Fixed
 - Discard messages with timestamps in future datetime (updated to artemis-utils==1.0.5)
 - Check for very old timestamps in DB update handling
 - Replaced sets that are not supported by shared manager with lists
+- Removed unneeded read locks
 
 ### Removed
 - TBD (removed a feature)
