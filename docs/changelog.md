--- conflicted
+++ resolved
@@ -10,13 +10,10 @@
 - Action and necessary logic to un-mitigate a hijack
 - Ability to reload targeted services based on what conf section changed
 - GET config endpoints to backend and monitor services
-<<<<<<< HEAD
 - Makefile for local commands (dev/ci)
 - Added healthchecks to docker-compose (docker-compose version bumped to 3.4)
-=======
 - Service reconfiguring flag and status
 - Redis no-data-received key expiry logic (default: 60 seconds)
->>>>>>> 1cb8086d
 
 ### Changed
 - Decoupled microservice architecture for backend and frontend
