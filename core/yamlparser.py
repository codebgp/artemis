from ipaddress import ip_network as str2ip
import os
import sys
from yaml import load as yload
import re
from utils import flatten
from core import log
from socketIO_client_nexus import SocketIO


class ConfigurationLoader():

    def __init__(self):
        self.file = 'configs/config.yaml'

        self.sections = {'prefixes', 'asns', 'monitors', 'rules'}
        self.supported_fields = {'prefixes',
                                 'origin_asns', 'neighbors', 'mitigation'}

        self.supported_monitors = {
            'riperis', 'exabgp', 'bgpstreamhist', 'bgpstreamlive'}

        self.available_ris = set()
        self.parse_rrcs()
        self.available_bgpstreamlive = {'routeviews', 'ris'}

    def parse_rrcs(self):
        try:
            socket_io = SocketIO('http://stream-dev.ris.ripe.net/stream', wait_for_connection=False)
            def on_msg(msg):
                self.available_ris = set(msg)
                socket_io.disconnect()
            socket_io.on('ris_rrc_list', on_msg)
            socket_io.wait(seconds=3)
        except Exception:
            log.warning('RIPE RIS server is down. Try again later..')

    def parse(self):
        with open(self.file, 'r') as f:
            self.raw = yload(f)
            self.data = self.raw
            self.check()

    def check(self):
        for section in self.data:
            if section not in self.sections:
                raise Exception('invalid-section {}'.format(section))

        self.data['prefixes'] = {k:flatten(v) for k, v in self.data['prefixes'].items()}
        for prefix_group, prefixes in self.data['prefixes'].items():
            for prefix in prefixes:
                try:
                    str2ip(prefix)
                except:
                    raise Exception('invalid-prefix {}'.format(prefix))

        for rule in self.data['rules']:
            for field in rule:
                if field not in self.supported_fields:
                    raise Exception('invalid-rule-field {}'.format(field))
            rule['prefixes'] = flatten(rule['prefixes'])
            for prefix in rule['prefixes']:
                try:
                    str2ip(prefix)
                except:
                    raise Exception('invalid-prefix {}'.format(prefix))
<<<<<<< HEAD
            rule['origin_asns'] = flatten(rule.get('origin_asns', []))
            rule['neighbors'] = flatten(rule.get('neighbors', []))
=======
            rule['origin_asns'] = flatten(rule['origin_asns'])
            rule['neighbors'] = flatten(rule['neighbors'])
            if len(rule['origin_asns']) == 0 and len(rule['neighbors']) > 0:
                raise Exception('origin-not-set {}'.format(rule))
>>>>>>> 4df93a3d
            for asn in (rule['origin_asns'] + rule['neighbors']):
                if not isinstance(asn, int):
                    raise Exception('invalid-asn {}'.format(asn))


        for key, info in self.data['monitors'].items():
            if key not in self.supported_monitors:
                raise Exception('invalid-monitor {}'.format(key))
            elif key == 'riperis':
                for unavailable in set(info).difference(self.available_ris):
                    print('unavailable monitor {}'.format(unavailable))
            elif key == 'bgpstreamlive':
                if len(info) == 0 or not set(info).issubset(self.available_bgpstreamlive):
                    raise Exception('invalid-bgpstreamlive-project {}'.format(info))
            elif key == 'exabgp':
                for entry in info:
                    if 'ip' not in entry and 'port' not in entry:
                        raise Exception('invalid-exabgp-info {}'.format(entry))
                    try:
                        str2ip(entry['ip'])
                    except:
                        raise Exception('invalid-exabgp-ip {}'.format(entry['ip']))
                    if not isinstance(entry['port'], int):
                        raise Exception('invalid-port {}'.format(entry['port']))

        self.data['asns'] = {k:flatten(v) for k, v in self.data['asns'].items()}
        for name, asns in self.data['asns'].items():
            for asn in asns:
                if not isinstance(asn, int):
                    raise Exception('invalid-asn {}'.format(asn))

    def getRules(self):
        return self.data.get('rules', [])

    def getPrefixes(self):
        return self.data.get('prefixes', [])

    def getMonitors(self):
        return self.data.get('monitors', [])

    def getAsns(self):
        return self.data.get('asns', [])
<|MERGE_RESOLUTION|>--- conflicted
+++ resolved
@@ -64,15 +64,11 @@
                     str2ip(prefix)
                 except:
                     raise Exception('invalid-prefix {}'.format(prefix))
-<<<<<<< HEAD
-            rule['origin_asns'] = flatten(rule.get('origin_asns', []))
-            rule['neighbors'] = flatten(rule.get('neighbors', []))
-=======
+
             rule['origin_asns'] = flatten(rule['origin_asns'])
             rule['neighbors'] = flatten(rule['neighbors'])
             if len(rule['origin_asns']) == 0 and len(rule['neighbors']) > 0:
                 raise Exception('origin-not-set {}'.format(rule))
->>>>>>> 4df93a3d
             for asn in (rule['origin_asns'] + rule['neighbors']):
                 if not isinstance(asn, int):
                     raise Exception('invalid-asn {}'.format(asn))
