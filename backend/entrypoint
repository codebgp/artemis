#!/bin/bash
./wait-for rabbitmq:5672 -t 60
./wait-for memcached:11211 -t 60
./wait-for postgres:5432 -t 60
<<<<<<< HEAD
=======
#./wait-for syslog:514 -t 60
>>>>>>> 88504bbe
python3 controller.py<|MERGE_RESOLUTION|>--- conflicted
+++ resolved
@@ -2,8 +2,5 @@
 ./wait-for rabbitmq:5672 -t 60
 ./wait-for memcached:11211 -t 60
 ./wait-for postgres:5432 -t 60
-<<<<<<< HEAD
-=======
 #./wait-for syslog:514 -t 60
->>>>>>> 88504bbe
 python3 controller.py