--- conflicted
+++ resolved
@@ -142,7 +142,6 @@
             assert event[key] == expected[key] or (
                 isinstance(event[key], (list, set))
                 and set(event[key]) == set(expected[key])
-<<<<<<< HEAD
             ), (
                 'Test "{}" - Batch #{} - Type {}: Unexpected '
                 'value for key "{}". Received: {}, Expected: {}'.format(
@@ -153,16 +152,6 @@
                     event[key],
                     expected[key],
                 )
-=======
-            ), 'Test "{}" - Batch #{} - Type {}: Unexpected value for key "{}" - Received: {}, Expected: {}'.format(
-                self.curr_test,
-                self.curr_idx,
-                message.delivery_info["routing_key"],
-                key,
-                event[key],
-                expected[key],
->>>>>>> a07dd065
-            )
 
         self.expected_messages -= 1
         if self.expected_messages <= 0:
